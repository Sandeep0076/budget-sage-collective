--- conflicted
+++ resolved
@@ -1,11 +1,11 @@
 
 import React from 'react';
 import { Routes, Route, Navigate } from 'react-router-dom';
-<<<<<<< HEAD
 import { Suspense, lazy } from 'react';
 import { Toaster } from '@/components/ui/toaster';
-import { useAuth } from '@/context/AuthProvider';
+import { useAuth } from '@/hooks/useAuth';
 import PWAUpdateNotification from '@/components/ui/PWAUpdateNotification';
+import './App.css';
 
 // Lazy load pages for better performance
 const Dashboard = lazy(() => import('@/pages/Dashboard'));
@@ -14,6 +14,7 @@
 const Reports = lazy(() => import('@/pages/Reports'));
 const Settings = lazy(() => import('@/pages/Settings'));
 const Auth = lazy(() => import('@/pages/Auth'));
+const Index = lazy(() => import('@/pages/Index'));
 const NotFound = lazy(() => import('@/pages/NotFound'));
 const Bills = lazy(() => import('@/pages/Bills'));
 
@@ -23,19 +24,6 @@
     <div className="h-16 w-16 animate-spin rounded-full border-b-2 border-primary"></div>
   </div>
 );
-=======
-import Auth from '@/pages/Auth';
-import Index from '@/pages/Index';
-import Dashboard from '@/pages/Dashboard';
-import Transactions from '@/pages/Transactions';
-import Bills from '@/pages/Bills';
-import Budgets from '@/pages/Budgets';
-import Reports from '@/pages/Reports';
-import Settings from '@/pages/Settings';
-import NotFound from '@/pages/NotFound';
-import { useAuth } from '@/hooks/useAuth';
-import './App.css';
->>>>>>> 4b178ee6
 
 const App = () => {
   const { isAuthenticated, isLoading } = useAuth();
@@ -49,36 +37,23 @@
   }
 
   return (
-<<<<<<< HEAD
     <>
       <Suspense fallback={<Loading />}>
         <Routes>
-          <Route path="/" element={user ? <Navigate to="/dashboard" /> : <Auth />} />
-          <Route path="/dashboard" element={user ? <Dashboard /> : <Navigate to="/" />} />
-          <Route path="/transactions" element={user ? <Transactions /> : <Navigate to="/" />} />
-          <Route path="/budgets" element={user ? <Budgets /> : <Navigate to="/" />} />
-          <Route path="/reports" element={user ? <Reports /> : <Navigate to="/" />} />
-          <Route path="/settings" element={user ? <Settings /> : <Navigate to="/" />} />
-          <Route path="/bills" element={user ? <Bills /> : <Navigate to="/" />} />
+          <Route path="/" element={isAuthenticated ? <Navigate to="/dashboard" /> : <Index />} />
+          <Route path="/auth" element={isAuthenticated ? <Navigate to="/dashboard" /> : <Auth />} />
+          <Route path="/dashboard" element={isAuthenticated ? <Dashboard /> : <Navigate to="/auth" />} />
+          <Route path="/transactions" element={isAuthenticated ? <Transactions /> : <Navigate to="/auth" />} />
+          <Route path="/bills" element={isAuthenticated ? <Bills /> : <Navigate to="/auth" />} />
+          <Route path="/budgets" element={isAuthenticated ? <Budgets /> : <Navigate to="/auth" />} />
+          <Route path="/reports" element={isAuthenticated ? <Reports /> : <Navigate to="/auth" />} />
+          <Route path="/settings" element={isAuthenticated ? <Settings /> : <Navigate to="/auth" />} />
           <Route path="*" element={<NotFound />} />
         </Routes>
       </Suspense>
       <Toaster />
       <PWAUpdateNotification />
     </>
-=======
-    <Routes>
-      <Route path="/" element={isAuthenticated ? <Navigate to="/dashboard" /> : <Index />} />
-      <Route path="/auth" element={isAuthenticated ? <Navigate to="/dashboard" /> : <Auth />} />
-      <Route path="/dashboard" element={isAuthenticated ? <Dashboard /> : <Navigate to="/auth" />} />
-      <Route path="/transactions" element={isAuthenticated ? <Transactions /> : <Navigate to="/auth" />} />
-      <Route path="/bills" element={isAuthenticated ? <Bills /> : <Navigate to="/auth" />} />
-      <Route path="/budgets" element={isAuthenticated ? <Budgets /> : <Navigate to="/auth" />} />
-      <Route path="/reports" element={isAuthenticated ? <Reports /> : <Navigate to="/auth" />} />
-      <Route path="/settings" element={isAuthenticated ? <Settings /> : <Navigate to="/auth" />} />
-      <Route path="*" element={<NotFound />} />
-    </Routes>
->>>>>>> 4b178ee6
   );
 };
 
