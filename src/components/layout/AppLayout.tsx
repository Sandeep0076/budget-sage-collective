import React, { useState } from 'react';
import { useLocation, Link } from 'react-router-dom';
import { useMobile } from '@/hooks/use-mobile';
import {
  LayoutDashboard,
  Receipt,
  CreditCard,
  BarChart3,
  Settings,
  Menu,
  X,
<<<<<<< HEAD
  TrendingUp,
  Clock,
  ChevronRight,
  FileText
=======
  LogOut
>>>>>>> 4b178ee6
} from 'lucide-react';
import { useAuth } from '@/hooks/useAuth';
import { Button } from '@/components/ui/button';
import { toast } from '@/hooks/use-toast';

interface AppLayoutProps {
  children: React.ReactNode;
}

const AppLayout: React.FC<AppLayoutProps> = ({ children }) => {
  const { pathname } = useLocation();
  const isMobile = useMobile();
  const [menuOpen, setMenuOpen] = useState(false);
  const { user, profile, logout } = useAuth();

  const handleLogout = async () => {
    try {
      await logout();
      toast({
        title: 'Logged out successfully',
        description: 'You have been logged out of your account'
      });
    } catch (error: any) {
      toast({
        title: 'Error logging out',
        description: error.message,
        variant: 'destructive'
      });
    }
  };

<<<<<<< HEAD
  // Navigation items
  const navItems = [
    { path: '/', label: 'Dashboard', icon: <LayoutDashboard className="w-5 h-5" /> },
    { path: '/transactions', label: 'Transactions', icon: <Receipt className="w-5 h-5" /> },
    { path: '/budgets', label: 'Budgets', icon: <PieChart className="w-5 h-5" /> },
    { path: '/bills', label: 'Bills', icon: <FileText className="w-5 h-5" /> },
    { path: '/settings', label: 'Settings', icon: <Settings className="w-5 h-5" /> },
=======
  const navigationItems = [
    {
      name: 'Dashboard',
      path: '/dashboard',
      icon: <LayoutDashboard className="h-5 w-5" />
    },
    {
      name: 'Transactions',
      path: '/transactions',
      icon: <Receipt className="h-5 w-5" />
    },
    {
      name: 'Bills',
      path: '/bills',
      icon: <CreditCard className="h-5 w-5" />
    },
    {
      name: 'Budgets',
      path: '/budgets',
      icon: <CreditCard className="h-5 w-5" />
    },
    {
      name: 'Reports',
      path: '/reports',
      icon: <BarChart3 className="h-5 w-5" />
    },
    {
      name: 'Settings',
      path: '/settings',
      icon: <Settings className="h-5 w-5" />
    }
>>>>>>> 4b178ee6
  ];

  const renderMobile = () => (
    <div className="flex flex-col h-screen">
      <header className="bg-secondary py-4 px-6 flex items-center justify-between">
        <div className="flex items-center">
          <Button variant="ghost" onClick={() => setMenuOpen(true)}>
            <Menu className="h-6 w-6 text-white" />
          </Button>
          <Link to="/dashboard" className="text-2xl font-bold text-white ml-4">
            Budget Sage
          </Link>
        </div>
      </header>

      <div className={`fixed top-0 left-0 h-full w-3/4 bg-secondary z-50 transform ${menuOpen ? 'translate-x-0' : '-translate-x-full'} transition-transform duration-300 ease-in-out`}>
        <div className="p-4">
          <div className="flex items-center justify-between mb-6">
            <span className="text-lg font-semibold text-white">Navigation</span>
            <Button variant="ghost" onClick={() => setMenuOpen(false)}>
              <X className="h-5 w-5 text-white" />
            </Button>
          </div>
          <nav className="flex flex-col space-y-2">
            {navigationItems.map((item) => (
              <Link
                key={item.path}
                to={item.path}
                className={`flex items-center px-4 py-2 rounded-md text-white hover:bg-accent hover:text-accent-foreground ${pathname === item.path ? 'bg-accent text-accent-foreground' : ''}`}
                onClick={() => setMenuOpen(false)}
              >
                {item.icon}
                <span className="ml-3">{item.name}</span>
              </Link>
            ))}
            <Button variant="ghost" className="justify-start text-white hover:bg-accent hover:text-accent-foreground" onClick={handleLogout}>
              <LogOut className="h-5 w-5 mr-3" />
              Logout
            </Button>
          </nav>
        </div>
      </div>

      <main className="flex-grow bg-background p-6">
        {children}
      </main>
    </div>
  );

  const renderDesktop = () => (
    <div className="flex h-screen">
      <aside className="w-64 bg-secondary py-8 px-4 flex flex-col">
        <Link to="/dashboard" className="text-3xl font-bold text-white mb-8">
          Budget Sage
        </Link>
        <nav className="flex-grow flex flex-col space-y-2">
          {navigationItems.map((item) => (
            <Link
              key={item.path}
              to={item.path}
              className={`flex items-center px-4 py-2 rounded-md text-white hover:bg-accent hover:text-accent-foreground ${pathname === item.path ? 'bg-accent text-accent-foreground' : ''}`}
            >
              {item.icon}
              <span className="ml-3">{item.name}</span>
            </Link>
          ))}
        </nav>
        <div className="mt-auto">
          <Button variant="ghost" className="justify-start text-white hover:bg-accent hover:text-accent-foreground" onClick={handleLogout}>
            <LogOut className="h-5 w-5 mr-3" />
            Logout
          </Button>
        </div>
      </aside>
      <main className="flex-grow bg-background p-8">
        {children}
      </main>
    </div>
  );

  return isMobile ? renderMobile() : renderDesktop();
};

export default AppLayout;<|MERGE_RESOLUTION|>--- conflicted
+++ resolved
@@ -9,14 +9,12 @@
   Settings,
   Menu,
   X,
-<<<<<<< HEAD
   TrendingUp,
   Clock,
   ChevronRight,
-  FileText
-=======
-  LogOut
->>>>>>> 4b178ee6
+  FileText,
+  LogOut,
+  PieChart
 } from 'lucide-react';
 import { useAuth } from '@/hooks/useAuth';
 import { Button } from '@/components/ui/button';
@@ -48,15 +46,6 @@
     }
   };
 
-<<<<<<< HEAD
-  // Navigation items
-  const navItems = [
-    { path: '/', label: 'Dashboard', icon: <LayoutDashboard className="w-5 h-5" /> },
-    { path: '/transactions', label: 'Transactions', icon: <Receipt className="w-5 h-5" /> },
-    { path: '/budgets', label: 'Budgets', icon: <PieChart className="w-5 h-5" /> },
-    { path: '/bills', label: 'Bills', icon: <FileText className="w-5 h-5" /> },
-    { path: '/settings', label: 'Settings', icon: <Settings className="w-5 h-5" /> },
-=======
   const navigationItems = [
     {
       name: 'Dashboard',
@@ -71,12 +60,12 @@
     {
       name: 'Bills',
       path: '/bills',
-      icon: <CreditCard className="h-5 w-5" />
+      icon: <FileText className="h-5 w-5" />
     },
     {
       name: 'Budgets',
       path: '/budgets',
-      icon: <CreditCard className="h-5 w-5" />
+      icon: <PieChart className="h-5 w-5" />
     },
     {
       name: 'Reports',
@@ -88,7 +77,6 @@
       path: '/settings',
       icon: <Settings className="h-5 w-5" />
     }
->>>>>>> 4b178ee6
   ];
 
   const renderMobile = () => (
